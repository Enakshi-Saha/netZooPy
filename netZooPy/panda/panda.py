--- conflicted
+++ resolved
@@ -419,13 +419,9 @@
             # Initialize data & Populate gene expression
             self.expression = np.zeros((self.num_genes, self.expression_data.shape[1]))
             idx_geneEx = [gene2idx.get(x, 0) for x in self.expression_genes]
-<<<<<<< HEAD
+            
             self.expression[idx_geneEx, :] = self.expression_data.values
             self.expression_data = pd.DataFrame(data=self.expression)
-=======
-            self.expression[idx_geneEx,:] = self.expression_data.values
-            self.expression_data=pd.DataFrame(data=self.expression, index=self.gene_names)
->>>>>>> 00ef6dc5
 
         # =====================================================================
         # Network construction
