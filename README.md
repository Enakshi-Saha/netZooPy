[![master](https://github.com/netZoo/netZooPy/actions/workflows/main.yml/badge.svg?branch=master)](https://github.com/netZoo/netZooPy/actions/workflows/main.yml)
[![devel](https://github.com/netZoo/netZooPy/actions/workflows/main.yml/badge.svg?branch=devel)](https://github.com/netZoo/netZooPy/actions/workflows/main.yml)
[![codecov](https://codecov.io/gh/netZoo/netZooPy/branch/devel/graph/badge.svg)](https://codecov.io/gh/netZoo/netZooPy)
[![License: GPL v3](https://img.shields.io/badge/License-GPLv3-blue.svg)](https://www.gnu.org/licenses/gpl-3.0)
[![Documentation Status](https://readthedocs.org/projects/netzoopy/badge/?version=latest)](https://netzoopy.readthedocs.io/en/latest/?badge=latest)
[![tutorials](https://img.shields.io/badge/netZooPy-tutorials-9cf)](https://github.com/netZoo/netZooPy/tree/master/tutorials)
[![alt-version](https://anaconda.org/netzoo/netzoopy/badges/version.svg)](https://anaconda.org/netzoo/netzoopy)
[![netBooks](https://img.shields.io/badge/netZooPy-netBooks-ff69b4)](http://netbooks.networkmedicine.org/)

<<<<<<< HEAD

netZooPy is tested on: (OS: Ubuntu + Macos) X (Language: Python v3.7 + Python v3.8 + Python v3.9)
=======
>>>>>>> a1e0530e



## Description

netZooPy is a Python package of network methods.

## Zoo animals

(gpu)PANDA, (gpu)LIONESS, (gpu)PUMA, SAMBAR, CONDOR, OTTER, and DRAGON.

## Quick guide

Clone the repository into your local disk:

```bash
git clone https://github.com/netZoo/netZooPy.git
```

Then install netZooPy through pip:

```bash
cd netZooPy
pip3 install -e .
```

Upon completion you can load netZooPy in your python code through

```python
import netZooPy
```

## Conda installation

On anaconda.org you will find the conda recipes for all platforms. We recommend using conda environments to keep your analyses self-contained and reproducible.

To install netzoopy through conda:

```bash
<<<<<<< HEAD
conda install -c netzoo -c conda-forge netzoopy
=======
conda install -c netzoo netzoopy
>>>>>>> a1e0530e
```

## User guide

Please refer to the [documentation](https://netzoopy.readthedocs.io/en/latest/) website for installation instructions and usage.

## License

The software is free and is licensed under the GNU General License v3.0, see the file [LICENSE](LICENSE) for details.

## Feedback/Issues

Please report any issues to the [issues page](https://github.com/netZoo/netZooPy/issues).

## Code of conduct

Please note that this project is released with a [Contributor Code of Conduct](CONDUCT.md). By participating in this project you agree to abide by its terms.<|MERGE_RESOLUTION|>--- conflicted
+++ resolved
@@ -7,11 +7,7 @@
 [![alt-version](https://anaconda.org/netzoo/netzoopy/badges/version.svg)](https://anaconda.org/netzoo/netzoopy)
 [![netBooks](https://img.shields.io/badge/netZooPy-netBooks-ff69b4)](http://netbooks.networkmedicine.org/)
 
-<<<<<<< HEAD
-
 netZooPy is tested on: (OS: Ubuntu + Macos) X (Language: Python v3.7 + Python v3.8 + Python v3.9)
-=======
->>>>>>> a1e0530e
 
 
 
@@ -51,11 +47,7 @@
 To install netzoopy through conda:
 
 ```bash
-<<<<<<< HEAD
 conda install -c netzoo -c conda-forge netzoopy
-=======
-conda install -c netzoo netzoopy
->>>>>>> a1e0530e
 ```
 
 ## User guide
